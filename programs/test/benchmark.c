--- conflicted
+++ resolved
@@ -101,16 +101,10 @@
 
 #define OPTIONS                                                         \
     "md4, md5, ripemd160, sha1, sha256, sha512,\n"                      \
-<<<<<<< HEAD
     "arc4, des3, des, camellia, blowfish, chacha20,\n"                  \
-    "aes_cbc, aes_gcm, aes_ccm, chachapoly,\n"                          \
+    "aes_cbc, aes_gcm, aes_ccm, aes_ctx, chachapoly,\n"                 \
     "aes_cmac, des3_cmac, poly1305\n"                                   \
     "havege, ctr_drbg, hmac_drbg\n"                                     \
-=======
-    "arc4, des3, des, camellia, blowfish,\n"                            \
-    "aes_cbc, aes_gcm, aes_ccm, aes_cmac, aes_xts,\n"                   \
-    "des3_cmac, havege, ctr_drbg, hmac_drbg,\n"                         \
->>>>>>> 8266acac
     "rsa, dhm, ecdsa, ecdh.\n"
 
 #if defined(MBEDTLS_ERROR_C)
@@ -243,15 +237,10 @@
 typedef struct {
     char md4, md5, ripemd160, sha1, sha256, sha512,
          arc4, des3, des,
-<<<<<<< HEAD
-         aes_cbc, aes_gcm, aes_ccm, chachapoly,
+         aes_cbc, aes_gcm, aes_ccm, aes_xts, chachapoly,
          aes_cmac, des3_cmac,
          aria, camellia, blowfish, chacha20,
          poly1305,
-=======
-         aes_cbc, aes_gcm, aes_ccm, aes_cmac, aes_xts,
-         des3_cmac, aria, camellia, blowfish,
->>>>>>> 8266acac
          havege, ctr_drbg, hmac_drbg,
          rsa, dhm, ecdsa, ecdh;
 } todo_list;
