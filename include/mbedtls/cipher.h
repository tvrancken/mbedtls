--- conflicted
+++ resolved
@@ -78,17 +78,6 @@
  *            ciphers instead.
  */
 typedef enum {
-<<<<<<< HEAD
-    MBEDTLS_CIPHER_ID_NONE = 0,
-    MBEDTLS_CIPHER_ID_NULL,
-    MBEDTLS_CIPHER_ID_AES,
-    MBEDTLS_CIPHER_ID_DES,
-    MBEDTLS_CIPHER_ID_3DES,
-    MBEDTLS_CIPHER_ID_CAMELLIA,
-    MBEDTLS_CIPHER_ID_BLOWFISH,
-    MBEDTLS_CIPHER_ID_ARC4,
-    MBEDTLS_CIPHER_ID_ARIA,
-=======
     MBEDTLS_CIPHER_ID_NONE = 0,  /**< Placeholder to mark the end of cipher ID lists. */
     MBEDTLS_CIPHER_ID_NULL,      /**< The identity cipher, treated as a stream cipher. */
     MBEDTLS_CIPHER_ID_AES,       /**< The AES cipher. */
@@ -97,7 +86,7 @@
     MBEDTLS_CIPHER_ID_CAMELLIA,  /**< The Camellia cipher. */
     MBEDTLS_CIPHER_ID_BLOWFISH,  /**< The Blowfish cipher. */
     MBEDTLS_CIPHER_ID_ARC4,      /**< The RC4 cipher. */
->>>>>>> c4bd8ec5
+    MBEDTLS_CIPHER_ID_ARIA,      /**< The Aria cipher. */
 } mbedtls_cipher_id_t;
 
 /**
@@ -108,75 +97,6 @@
  *            ciphers instead.
  */
 typedef enum {
-<<<<<<< HEAD
-    MBEDTLS_CIPHER_NONE = 0,
-    MBEDTLS_CIPHER_NULL,
-    MBEDTLS_CIPHER_AES_128_ECB,
-    MBEDTLS_CIPHER_AES_192_ECB,
-    MBEDTLS_CIPHER_AES_256_ECB,
-    MBEDTLS_CIPHER_AES_128_CBC,
-    MBEDTLS_CIPHER_AES_192_CBC,
-    MBEDTLS_CIPHER_AES_256_CBC,
-    MBEDTLS_CIPHER_AES_128_CFB128,
-    MBEDTLS_CIPHER_AES_192_CFB128,
-    MBEDTLS_CIPHER_AES_256_CFB128,
-    MBEDTLS_CIPHER_AES_128_CTR,
-    MBEDTLS_CIPHER_AES_192_CTR,
-    MBEDTLS_CIPHER_AES_256_CTR,
-    MBEDTLS_CIPHER_AES_128_GCM,
-    MBEDTLS_CIPHER_AES_192_GCM,
-    MBEDTLS_CIPHER_AES_256_GCM,
-    MBEDTLS_CIPHER_CAMELLIA_128_ECB,
-    MBEDTLS_CIPHER_CAMELLIA_192_ECB,
-    MBEDTLS_CIPHER_CAMELLIA_256_ECB,
-    MBEDTLS_CIPHER_CAMELLIA_128_CBC,
-    MBEDTLS_CIPHER_CAMELLIA_192_CBC,
-    MBEDTLS_CIPHER_CAMELLIA_256_CBC,
-    MBEDTLS_CIPHER_CAMELLIA_128_CFB128,
-    MBEDTLS_CIPHER_CAMELLIA_192_CFB128,
-    MBEDTLS_CIPHER_CAMELLIA_256_CFB128,
-    MBEDTLS_CIPHER_CAMELLIA_128_CTR,
-    MBEDTLS_CIPHER_CAMELLIA_192_CTR,
-    MBEDTLS_CIPHER_CAMELLIA_256_CTR,
-    MBEDTLS_CIPHER_CAMELLIA_128_GCM,
-    MBEDTLS_CIPHER_CAMELLIA_192_GCM,
-    MBEDTLS_CIPHER_CAMELLIA_256_GCM,
-    MBEDTLS_CIPHER_DES_ECB,
-    MBEDTLS_CIPHER_DES_CBC,
-    MBEDTLS_CIPHER_DES_EDE_ECB,
-    MBEDTLS_CIPHER_DES_EDE_CBC,
-    MBEDTLS_CIPHER_DES_EDE3_ECB,
-    MBEDTLS_CIPHER_DES_EDE3_CBC,
-    MBEDTLS_CIPHER_BLOWFISH_ECB,
-    MBEDTLS_CIPHER_BLOWFISH_CBC,
-    MBEDTLS_CIPHER_BLOWFISH_CFB64,
-    MBEDTLS_CIPHER_BLOWFISH_CTR,
-    MBEDTLS_CIPHER_ARC4_128,
-    MBEDTLS_CIPHER_AES_128_CCM,
-    MBEDTLS_CIPHER_AES_192_CCM,
-    MBEDTLS_CIPHER_AES_256_CCM,
-    MBEDTLS_CIPHER_CAMELLIA_128_CCM,
-    MBEDTLS_CIPHER_CAMELLIA_192_CCM,
-    MBEDTLS_CIPHER_CAMELLIA_256_CCM,
-    MBEDTLS_CIPHER_ARIA_128_ECB,
-    MBEDTLS_CIPHER_ARIA_192_ECB,
-    MBEDTLS_CIPHER_ARIA_256_ECB,
-    MBEDTLS_CIPHER_ARIA_128_CBC,
-    MBEDTLS_CIPHER_ARIA_192_CBC,
-    MBEDTLS_CIPHER_ARIA_256_CBC,
-    MBEDTLS_CIPHER_ARIA_128_CFB128,
-    MBEDTLS_CIPHER_ARIA_192_CFB128,
-    MBEDTLS_CIPHER_ARIA_256_CFB128,
-    MBEDTLS_CIPHER_ARIA_128_CTR,
-    MBEDTLS_CIPHER_ARIA_192_CTR,
-    MBEDTLS_CIPHER_ARIA_256_CTR,
-    MBEDTLS_CIPHER_ARIA_128_GCM,
-    MBEDTLS_CIPHER_ARIA_192_GCM,
-    MBEDTLS_CIPHER_ARIA_256_GCM,
-    MBEDTLS_CIPHER_ARIA_128_CCM,
-    MBEDTLS_CIPHER_ARIA_192_CCM,
-    MBEDTLS_CIPHER_ARIA_256_CCM,
-=======
     MBEDTLS_CIPHER_NONE = 0,             /**< Placeholder to mark the end of cipher-pair lists. */
     MBEDTLS_CIPHER_NULL,                 /**< The identity stream cipher. */
     MBEDTLS_CIPHER_AES_128_ECB,          /**< AES cipher with 128-bit ECB mode. */
@@ -226,7 +146,24 @@
     MBEDTLS_CIPHER_CAMELLIA_128_CCM,     /**< Camellia cipher with 128-bit CCM mode. */
     MBEDTLS_CIPHER_CAMELLIA_192_CCM,     /**< Camellia cipher with 192-bit CCM mode. */
     MBEDTLS_CIPHER_CAMELLIA_256_CCM,     /**< Camellia cipher with 256-bit CCM mode. */
->>>>>>> c4bd8ec5
+    MBEDTLS_CIPHER_ARIA_128_ECB,         /**< Aria cipher with 128-bit key and ECB mode. */
+    MBEDTLS_CIPHER_ARIA_192_ECB,         /**< Aria cipher with 192-bit key and ECB mode. */
+    MBEDTLS_CIPHER_ARIA_256_ECB,         /**< Aria cipher with 256-bit key and ECB mode. */
+    MBEDTLS_CIPHER_ARIA_128_CBC,         /**< Aria cipher with 128-bit key and CBC mode. */
+    MBEDTLS_CIPHER_ARIA_192_CBC,         /**< Aria cipher with 192-bit key and CBC mode. */
+    MBEDTLS_CIPHER_ARIA_256_CBC,         /**< Aria cipher with 256-bit key and CBC mode. */
+    MBEDTLS_CIPHER_ARIA_128_CFB128,      /**< Aria cipher with 128-bit key and CFB-128 mode. */
+    MBEDTLS_CIPHER_ARIA_192_CFB128,      /**< Aria cipher with 192-bit key and CFB-128 mode. */
+    MBEDTLS_CIPHER_ARIA_256_CFB128,      /**< Aria cipher with 256-bit key and CFB-128 mode. */
+    MBEDTLS_CIPHER_ARIA_128_CTR,         /**< Aria cipher with 128-bit key and CTR mode. */
+    MBEDTLS_CIPHER_ARIA_192_CTR,         /**< Aria cipher with 192-bit key and CTR mode. */
+    MBEDTLS_CIPHER_ARIA_256_CTR,         /**< Aria cipher with 256-bit key and CTR mode. */
+    MBEDTLS_CIPHER_ARIA_128_GCM,         /**< Aria cipher with 128-bit key and GCM mode. */
+    MBEDTLS_CIPHER_ARIA_192_GCM,         /**< Aria cipher with 192-bit key and GCM mode. */
+    MBEDTLS_CIPHER_ARIA_256_GCM,         /**< Aria cipher with 256-bit key and GCM mode. */
+    MBEDTLS_CIPHER_ARIA_128_CCM,         /**< Aria cipher with 128-bit key and CCM mode. */
+    MBEDTLS_CIPHER_ARIA_192_CCM,         /**< Aria cipher with 192-bit key and CCM mode. */
+    MBEDTLS_CIPHER_ARIA_256_CCM,         /**< Aria cipher with 256-bit key and CCM mode. */
 } mbedtls_cipher_type_t;
 
 /** Supported cipher modes. */
