/**
 * \file ecdsa.h
 *
 * \brief This file contains ECDSA definitions and functions.
 *
 * The Elliptic Curve Digital Signature Algorithm (ECDSA) is defined in
 * <em>Standards for Efficient Cryptography Group (SECG):
 * SEC1 Elliptic Curve Cryptography</em>.
 * The use of ECDSA for TLS is defined in <em>RFC-4492: Elliptic Curve
 * Cryptography (ECC) Cipher Suites for Transport Layer Security (TLS)</em>.
 *
 */
/*
 *  Copyright (C) 2006-2018, Arm Limited (or its affiliates), All Rights Reserved
 *  SPDX-License-Identifier: Apache-2.0
 *
 *  Licensed under the Apache License, Version 2.0 (the "License"); you may
 *  not use this file except in compliance with the License.
 *  You may obtain a copy of the License at
 *
 *  http://www.apache.org/licenses/LICENSE-2.0
 *
 *  Unless required by applicable law or agreed to in writing, software
 *  distributed under the License is distributed on an "AS IS" BASIS, WITHOUT
 *  WARRANTIES OR CONDITIONS OF ANY KIND, either express or implied.
 *  See the License for the specific language governing permissions and
 *  limitations under the License.
 *
 *  This file is part of Mbed TLS (https://tls.mbed.org)
 */

#ifndef MBEDTLS_ECDSA_H
#define MBEDTLS_ECDSA_H

#include "ecp.h"
#include "md.h"

/*
 * RFC-4492 page 20:
 *
 *     Ecdsa-Sig-Value ::= SEQUENCE {
 *         r       INTEGER,
 *         s       INTEGER
 *     }
 *
 * Size is at most
 *    1 (tag) + 1 (len) + 1 (initial 0) + ECP_MAX_BYTES for each of r and s,
 *    twice that + 1 (tag) + 2 (len) for the sequence
 * (assuming ECP_MAX_BYTES is less than 126 for r and s,
 * and less than 124 (total len <= 255) for the sequence)
 */
#if MBEDTLS_ECP_MAX_BYTES > 124
#error "MBEDTLS_ECP_MAX_BYTES bigger than expected, please fix MBEDTLS_ECDSA_MAX_LEN"
#endif
/** The maximal size of an ECDSA signature in Bytes. */
#define MBEDTLS_ECDSA_MAX_LEN  ( 3 + 2 * ( 3 + MBEDTLS_ECP_MAX_BYTES ) )

#ifdef __cplusplus
extern "C" {
#endif

/**
<<<<<<< HEAD
 * \brief           ECDSA context structure
 *
 * \warning         Performing multiple operations concurrently on the same
 *                  ECDSA context is not supported; objects of this type
 *                  should not be shared between multiple threads.
=======
 * \brief           The ECDSA context structure.
>>>>>>> fcfa4c21
 */
typedef mbedtls_ecp_keypair mbedtls_ecdsa_context;

#if defined(MBEDTLS_ECP_RESTARTABLE)

/**
 * \brief           Internal restart context for ecdsa_verify()
 *
 * \note            Opaque struct
 */
typedef struct mbedtls_ecdsa_restart_ver mbedtls_ecdsa_restart_ver_ctx;

/**
 * \brief           Internal restart context for ecdsa_sign()
 *
 * \note            Opaque struct, defined in ecdsa.c
 */
typedef struct mbedtls_ecdsa_restart_sig mbedtls_ecdsa_restart_sig_ctx;

#if defined(MBEDTLS_ECDSA_DETERMINISTIC)
/**
 * \brief           Internal restart context for ecdsa_sign_det()
 *
 * \note            Opaque struct, defined in ecdsa.c
 */
typedef struct mbedtls_ecdsa_restart_det mbedtls_ecdsa_restart_det_ctx;
#endif

/**
 * \brief           General context for resuming ECDSA operations
 */
typedef struct
{
    mbedtls_ecp_restart_ctx ecp;        /*!<  base context (admin+ecp info) */
    mbedtls_ecdsa_restart_ver_ctx *ver; /*!<  ecdsa_verify() sub-context    */
    mbedtls_ecdsa_restart_sig_ctx *sig; /*!<  ecdsa_sign() sub-context      */
#if defined(MBEDTLS_ECDSA_DETERMINISTIC)
    mbedtls_ecdsa_restart_det_ctx *det; /*!<  ecdsa_sign_det() sub-context  */
#endif
} mbedtls_ecdsa_restart_ctx;

#else /* MBEDTLS_ECP_RESTARTABLE */

/* Now we can declare functions that take a pointer to that */
typedef void mbedtls_ecdsa_restart_ctx;

#endif /* MBEDTLS_ECP_RESTARTABLE */

/**
 * \brief           This function computes the ECDSA signature of a
 *                  previously-hashed message.
 *
 * \note            The deterministic version is usually preferred.
 *
 * \note            If the bitlength of the message hash is larger than the
 *                  bitlength of the group order, then the hash is truncated
 *                  as defined in <em>Standards for Efficient Cryptography Group
 *                  (SECG): SEC1 Elliptic Curve Cryptography</em>, section
 *                  4.1.3, step 5.
 *
 * \see             ecp.h
 *
 * \param grp       The ECP group.
 * \param r         The first output integer.
 * \param s         The second output integer.
 * \param d         The private signing key.
 * \param buf       The message hash.
 * \param blen      The length of \p buf.
 * \param f_rng     The RNG function.
 * \param p_rng     The RNG context.
 *
 * \return          \c 0 on success.
 * \return          An \c MBEDTLS_ERR_ECP_XXX
 *                  or \c MBEDTLS_MPI_XXX error code on failure.
 */
int mbedtls_ecdsa_sign( mbedtls_ecp_group *grp, mbedtls_mpi *r, mbedtls_mpi *s,
                const mbedtls_mpi *d, const unsigned char *buf, size_t blen,
                int (*f_rng)(void *, unsigned char *, size_t), void *p_rng );

#if defined(MBEDTLS_ECDSA_DETERMINISTIC)
/**
 * \brief           This function computes the ECDSA signature of a
 *                  previously-hashed message, deterministic version.
 *
 *                  For more information, see <em>RFC-6979: Deterministic
 *                  Usage of the Digital Signature Algorithm (DSA) and Elliptic
 *                  Curve Digital Signature Algorithm (ECDSA)</em>.
 *
 * \note            If the bitlength of the message hash is larger than the
 *                  bitlength of the group order, then the hash is truncated as
 *                  defined in <em>Standards for Efficient Cryptography Group
 *                  (SECG): SEC1 Elliptic Curve Cryptography</em>, section
 *                  4.1.3, step 5.
 *
 * \see             ecp.h
 *
 * \param grp       The ECP group.
 * \param r         The first output integer.
 * \param s         The second output integer.
 * \param d         The private signing key.
 * \param buf       The message hash.
 * \param blen      The length of \p buf.
 * \param md_alg    The MD algorithm used to hash the message.
 *
 * \return          \c 0 on success.
 * \return          An \c MBEDTLS_ERR_ECP_XXX or \c MBEDTLS_MPI_XXX
 *                  error code on failure.
 */
int mbedtls_ecdsa_sign_det( mbedtls_ecp_group *grp, mbedtls_mpi *r, mbedtls_mpi *s,
                    const mbedtls_mpi *d, const unsigned char *buf, size_t blen,
                    mbedtls_md_type_t md_alg );
#endif /* MBEDTLS_ECDSA_DETERMINISTIC */

/**
 * \brief           This function verifies the ECDSA signature of a
 *                  previously-hashed message.
 *
 * \note            If the bitlength of the message hash is larger than the
 *                  bitlength of the group order, then the hash is truncated as
<<<<<<< HEAD
 *                  prescribed by SEC1 4.1.4 step 3.
 *
 * \return          0 if successful,
 *                  MBEDTLS_ERR_ECP_VERIFY_FAILED if signature is invalid
 *                  or a MBEDTLS_ERR_ECP_XXX or MBEDTLS_MPI_XXX error code
=======
 *                  defined in <em>Standards for Efficient Cryptography Group
 *                  (SECG): SEC1 Elliptic Curve Cryptography</em>, section
 *                  4.1.4, step 3.
 *
 * \see             ecp.h
 *
 * \param grp       The ECP group.
 * \param buf       The message hash.
 * \param blen      The length of \p buf.
 * \param Q         The public key to use for verification.
 * \param r         The first integer of the signature.
 * \param s         The second integer of the signature.
 *
 * \return          \c 0 on success.
 * \return          #MBEDTLS_ERR_ECP_BAD_INPUT_DATA if the signature
 *                  is invalid.
 * \return          An \c MBEDTLS_ERR_ECP_XXX or \c MBEDTLS_MPI_XXX
 *                  error code on failure for any other reason.
>>>>>>> fcfa4c21
 */
int mbedtls_ecdsa_verify( mbedtls_ecp_group *grp,
                  const unsigned char *buf, size_t blen,
                  const mbedtls_ecp_point *Q, const mbedtls_mpi *r, const mbedtls_mpi *s);

/**
 * \brief           This function computes the ECDSA signature and writes it
 *                  to a buffer, serialized as defined in <em>RFC-4492:
 *                  Elliptic Curve Cryptography (ECC) Cipher Suites for
 *                  Transport Layer Security (TLS)</em>.
 *
 * \warning         It is not thread-safe to use the same context in
 *                  multiple threads.
 *
 * \note            The deterministic version is used if
 *                  #MBEDTLS_ECDSA_DETERMINISTIC is defined. For more
 *                  information, see <em>RFC-6979: Deterministic Usage
 *                  of the Digital Signature Algorithm (DSA) and Elliptic
 *                  Curve Digital Signature Algorithm (ECDSA)</em>.
 *
 * \note            The \p sig buffer must be at least twice as large as the
 *                  size of the curve used, plus 9. For example, 73 Bytes if
 *                  a 256-bit curve is used. A buffer length of
 *                  #MBEDTLS_ECDSA_MAX_LEN is always safe.
 *
 * \note            If the bitlength of the message hash is larger than the
 *                  bitlength of the group order, then the hash is truncated as
 *                  defined in <em>Standards for Efficient Cryptography Group
 *                  (SECG): SEC1 Elliptic Curve Cryptography</em>, section
 *                  4.1.3, step 5.
 *
 * \see             ecp.h
 *
 * \param ctx       The ECDSA context.
 * \param md_alg    The message digest that was used to hash the message.
 * \param hash      The message hash.
 * \param hlen      The length of the hash.
 * \param sig       The buffer that holds the signature.
 * \param slen      The length of the signature written.
 * \param f_rng     The RNG function.
 * \param p_rng     The RNG context.
 *
 * \return          \c 0 on success.
 * \return          An \c MBEDTLS_ERR_ECP_XXX, \c MBEDTLS_ERR_MPI_XXX or
 *                  \c MBEDTLS_ERR_ASN1_XXX error code on failure.
 */
int mbedtls_ecdsa_write_signature( mbedtls_ecdsa_context *ctx, mbedtls_md_type_t md_alg,
                           const unsigned char *hash, size_t hlen,
                           unsigned char *sig, size_t *slen,
                           int (*f_rng)(void *, unsigned char *, size_t),
                           void *p_rng );

/**
 * \brief           Restartable version of \c mbedtls_ecdsa_write_signature()
 *
 * \note            Performs the same job as \c mbedtls_ecdsa_write_signature()
 *                  but can return early and restart according to the limit
 *                  set with \c mbedtls_ecp_set_max_ops() to reduce blocking.
 *
 * \param ctx       ECDSA context
 * \param md_alg    Algorithm that was used to hash the message
 * \param hash      Message hash
 * \param hlen      Length of hash
 * \param sig       Buffer that will hold the signature
 * \param slen      Length of the signature written
 * \param f_rng     RNG function
 * \param p_rng     RNG parameter
 * \param rs_ctx    Restart context
 *
 * \return          See \c mbedtls_ecdsa_write_signature(), or
 *                  MBEDTLS_ERR_ECP_IN_PROGRESS if maximum number of
 *                  operations was reached: see \c mbedtls_ecp_set_max_ops().
 */
int mbedtls_ecdsa_write_signature_restartable( mbedtls_ecdsa_context *ctx,
                           mbedtls_md_type_t md_alg,
                           const unsigned char *hash, size_t hlen,
                           unsigned char *sig, size_t *slen,
                           int (*f_rng)(void *, unsigned char *, size_t),
                           void *p_rng,
                           mbedtls_ecdsa_restart_ctx *rs_ctx );

#if defined(MBEDTLS_ECDSA_DETERMINISTIC)
#if ! defined(MBEDTLS_DEPRECATED_REMOVED)
#if defined(MBEDTLS_DEPRECATED_WARNING)
#define MBEDTLS_DEPRECATED    __attribute__((deprecated))
#else
#define MBEDTLS_DEPRECATED
#endif
/**
 * \brief           This function computes an ECDSA signature and writes
 *                  it to a buffer, serialized as defined in <em>RFC-4492:
 *                  Elliptic Curve Cryptography (ECC) Cipher Suites for
 *                  Transport Layer Security (TLS)</em>.
 *
 *                  The deterministic version is defined in <em>RFC-6979:
 *                  Deterministic Usage of the Digital Signature Algorithm (DSA)
 *                  and Elliptic Curve Digital Signature Algorithm (ECDSA)</em>.
 *
 * \warning         It is not thread-safe to use the same context in
 *                  multiple threads.
 *
 * \note            The \p sig buffer must be at least twice as large as the
 *                  size of the curve used, plus 9. For example, 73 Bytes if a
 *                  256-bit curve is used. A buffer length of
 *                  #MBEDTLS_ECDSA_MAX_LEN is always safe.
 *
 * \note            If the bitlength of the message hash is larger than the
 *                  bitlength of the group order, then the hash is truncated as
 *                  defined in <em>Standards for Efficient Cryptography Group
 *                  (SECG): SEC1 Elliptic Curve Cryptography</em>, section
 *                  4.1.3, step 5.
 *
 * \see             ecp.h
 *
 * \deprecated      Superseded by mbedtls_ecdsa_write_signature() in
 *                  Mbed TLS version 2.0 and later.
 *
 * \param ctx       The ECDSA context.
 * \param hash      The message hash.
 * \param hlen      The length of the hash.
 * \param sig       The buffer that holds the signature.
 * \param slen      The length of the signature written.
 * \param md_alg    The MD algorithm used to hash the message.
 *
 * \return          \c 0 on success.
 * \return          An \c MBEDTLS_ERR_ECP_XXX, \c MBEDTLS_ERR_MPI_XXX or
 *                  \c MBEDTLS_ERR_ASN1_XXX error code on failure.
 */
int mbedtls_ecdsa_write_signature_det( mbedtls_ecdsa_context *ctx,
                               const unsigned char *hash, size_t hlen,
                               unsigned char *sig, size_t *slen,
                               mbedtls_md_type_t md_alg ) MBEDTLS_DEPRECATED;
#undef MBEDTLS_DEPRECATED
#endif /* MBEDTLS_DEPRECATED_REMOVED */
#endif /* MBEDTLS_ECDSA_DETERMINISTIC */

/**
 * \brief           This function reads and verifies an ECDSA signature.
 *
 * \note            If the bitlength of the message hash is larger than the
 *                  bitlength of the group order, then the hash is truncated as
 *                  defined in <em>Standards for Efficient Cryptography Group
 *                  (SECG): SEC1 Elliptic Curve Cryptography</em>, section
 *                  4.1.4, step 3.
 *
 * \see             ecp.h
 *
 * \param ctx       The ECDSA context.
 * \param hash      The message hash.
 * \param hlen      The size of the hash.
 * \param sig       The signature to read and verify.
 * \param slen      The size of \p sig.
 *
 * \return          \c 0 on success.
 * \return          #MBEDTLS_ERR_ECP_BAD_INPUT_DATA if signature is invalid.
 * \return          #MBEDTLS_ERR_ECP_SIG_LEN_MISMATCH if there is a valid
 *                  signature in \p sig, but its length is less than \p siglen.
 * \return          An \c MBEDTLS_ERR_ECP_XXX or \c MBEDTLS_ERR_MPI_XXX
 *                  error code on failure for any other reason.
 */
int mbedtls_ecdsa_read_signature( mbedtls_ecdsa_context *ctx,
                          const unsigned char *hash, size_t hlen,
                          const unsigned char *sig, size_t slen );

/**
<<<<<<< HEAD
 * \brief           Restartable version of \c mbedtls_ecdsa_read_signature()
 *
 * \note            Performs the same job as \c mbedtls_ecdsa_read_signature()
 *                  but can return early and restart according to the limit
 *                  set with \c mbedtls_ecp_set_max_ops() to reduce blocking.
 *
 * \param ctx       ECDSA context
 * \param hash      Message hash
 * \param hlen      Size of hash
 * \param sig       Signature to read and verify
 * \param slen      Size of sig
 * \param rs_ctx    Restart context
 *
 * \return          See \c mbedtls_ecdsa_read_signature(), or
 *                  MBEDTLS_ERR_ECP_IN_PROGRESS if maximum number of
 *                  operations was reached: see \c mbedtls_ecp_set_max_ops().
 */
int mbedtls_ecdsa_read_signature_restartable( mbedtls_ecdsa_context *ctx,
                          const unsigned char *hash, size_t hlen,
                          const unsigned char *sig, size_t slen,
                          mbedtls_ecdsa_restart_ctx *rs_ctx );

/**
 * \brief           Generate an ECDSA keypair on the given curve
=======
 * \brief          This function generates an ECDSA keypair on the given curve.
>>>>>>> fcfa4c21
 *
 * \see            ecp.h
 *
 * \param ctx      The ECDSA context to store the keypair in.
 * \param gid      The elliptic curve to use. One of the various
 *                 \c MBEDTLS_ECP_DP_XXX macros depending on configuration.
 * \param f_rng    The RNG function.
 * \param p_rng    The RNG context.
 *
 * \return         \c 0 on success.
 * \return         An \c MBEDTLS_ERR_ECP_XXX code on failure.
 */
int mbedtls_ecdsa_genkey( mbedtls_ecdsa_context *ctx, mbedtls_ecp_group_id gid,
                  int (*f_rng)(void *, unsigned char *, size_t), void *p_rng );

/**
 * \brief           This function sets an ECDSA context from an EC key pair.
 *
 * \see             ecp.h
 *
 * \param ctx       The ECDSA context to set.
 * \param key       The EC key to use.
 *
 * \return          \c 0 on success.
 * \return          An \c MBEDTLS_ERR_ECP_XXX code on failure.
 */
int mbedtls_ecdsa_from_keypair( mbedtls_ecdsa_context *ctx, const mbedtls_ecp_keypair *key );

/**
 * \brief           This function initializes an ECDSA context.
 *
 * \param ctx       The ECDSA context to initialize.
 */
void mbedtls_ecdsa_init( mbedtls_ecdsa_context *ctx );

/**
 * \brief           This function frees an ECDSA context.
 *
 * \param ctx       The ECDSA context to free.
 */
void mbedtls_ecdsa_free( mbedtls_ecdsa_context *ctx );

#if defined(MBEDTLS_ECP_RESTARTABLE)
/**
 * \brief           Initialize a restart context
 */
void mbedtls_ecdsa_restart_init( mbedtls_ecdsa_restart_ctx *ctx );

/**
 * \brief           Free the components of a restart context
 */
void mbedtls_ecdsa_restart_free( mbedtls_ecdsa_restart_ctx *ctx );
#endif /* MBEDTLS_ECP_RESTARTABLE */

#ifdef __cplusplus
}
#endif

#endif /* ecdsa.h */<|MERGE_RESOLUTION|>--- conflicted
+++ resolved
@@ -60,15 +60,11 @@
 #endif
 
 /**
-<<<<<<< HEAD
- * \brief           ECDSA context structure
+ * \brief           The ECDSA context structure.
  *
  * \warning         Performing multiple operations concurrently on the same
  *                  ECDSA context is not supported; objects of this type
  *                  should not be shared between multiple threads.
-=======
- * \brief           The ECDSA context structure.
->>>>>>> fcfa4c21
  */
 typedef mbedtls_ecp_keypair mbedtls_ecdsa_context;
 
@@ -188,13 +184,6 @@
  *
  * \note            If the bitlength of the message hash is larger than the
  *                  bitlength of the group order, then the hash is truncated as
-<<<<<<< HEAD
- *                  prescribed by SEC1 4.1.4 step 3.
- *
- * \return          0 if successful,
- *                  MBEDTLS_ERR_ECP_VERIFY_FAILED if signature is invalid
- *                  or a MBEDTLS_ERR_ECP_XXX or MBEDTLS_MPI_XXX error code
-=======
  *                  defined in <em>Standards for Efficient Cryptography Group
  *                  (SECG): SEC1 Elliptic Curve Cryptography</em>, section
  *                  4.1.4, step 3.
@@ -213,7 +202,6 @@
  *                  is invalid.
  * \return          An \c MBEDTLS_ERR_ECP_XXX or \c MBEDTLS_MPI_XXX
  *                  error code on failure for any other reason.
->>>>>>> fcfa4c21
  */
 int mbedtls_ecdsa_verify( mbedtls_ecp_group *grp,
                   const unsigned char *buf, size_t blen,
@@ -267,24 +255,29 @@
                            void *p_rng );
 
 /**
- * \brief           Restartable version of \c mbedtls_ecdsa_write_signature()
- *
- * \note            Performs the same job as \c mbedtls_ecdsa_write_signature()
- *                  but can return early and restart according to the limit
+ * \brief           This function computes the ECDSA signature and writes it
+ *                  to a buffer, in a restartable way.
+ *
+ * \see             \c mbedtls_ecdsa_write_signature()
+ *
+ * \note            This function is like \c mbedtls_ecdsa_write_signature()
+ *                  but it can return early and restart according to the limit
  *                  set with \c mbedtls_ecp_set_max_ops() to reduce blocking.
  *
- * \param ctx       ECDSA context
- * \param md_alg    Algorithm that was used to hash the message
- * \param hash      Message hash
- * \param hlen      Length of hash
- * \param sig       Buffer that will hold the signature
- * \param slen      Length of the signature written
- * \param f_rng     RNG function
- * \param p_rng     RNG parameter
- * \param rs_ctx    Restart context
- *
- * \return          See \c mbedtls_ecdsa_write_signature(), or
- *                  MBEDTLS_ERR_ECP_IN_PROGRESS if maximum number of
+ * \param ctx       The ECDSA context.
+ * \param md_alg    The message digest that was used to hash the message.
+ * \param hash      The message hash.
+ * \param hlen      The length of the hash.
+ * \param sig       The buffer that holds the signature.
+ * \param slen      The length of the signature written.
+ * \param f_rng     The RNG function.
+ * \param p_rng     The RNG context.
+ * \param rs_ctx    The restart context.
+ *
+ * \return          \c 0 on success.
+ * \return          An \c MBEDTLS_ERR_ECP_XXX, \c MBEDTLS_ERR_MPI_XXX or
+ *                  \c MBEDTLS_ERR_ASN1_XXX error code on failure.
+ * \return          #MBEDTLS_ERR_ECP_IN_PROGRESS if maximum number of
  *                  operations was reached: see \c mbedtls_ecp_set_max_ops().
  */
 int mbedtls_ecdsa_write_signature_restartable( mbedtls_ecdsa_context *ctx,
@@ -379,22 +372,29 @@
                           const unsigned char *sig, size_t slen );
 
 /**
-<<<<<<< HEAD
- * \brief           Restartable version of \c mbedtls_ecdsa_read_signature()
- *
- * \note            Performs the same job as \c mbedtls_ecdsa_read_signature()
- *                  but can return early and restart according to the limit
+ * \brief           This function reads and verifies an ECDSA signature,
+ *                  in a restartable way.
+ *
+ * \see             \c mbedtls_ecdsa_read_signature()
+ *
+ * \note            This function is like \c mbedtls_ecdsa_read_signature()
+ *                  but it can return early and restart according to the limit
  *                  set with \c mbedtls_ecp_set_max_ops() to reduce blocking.
  *
- * \param ctx       ECDSA context
- * \param hash      Message hash
- * \param hlen      Size of hash
- * \param sig       Signature to read and verify
- * \param slen      Size of sig
- * \param rs_ctx    Restart context
- *
- * \return          See \c mbedtls_ecdsa_read_signature(), or
- *                  MBEDTLS_ERR_ECP_IN_PROGRESS if maximum number of
+ * \param ctx       The ECDSA context.
+ * \param hash      The message hash.
+ * \param hlen      The size of the hash.
+ * \param sig       The signature to read and verify.
+ * \param slen      The size of \p sig.
+ * \param rs_ctx    The restart context
+ *
+ * \return          \c 0 on success.
+ * \return          #MBEDTLS_ERR_ECP_BAD_INPUT_DATA if signature is invalid.
+ * \return          #MBEDTLS_ERR_ECP_SIG_LEN_MISMATCH if there is a valid
+ *                  signature in \p sig, but its length is less than \p siglen.
+ * \return          An \c MBEDTLS_ERR_ECP_XXX or \c MBEDTLS_ERR_MPI_XXX
+ *                  error code on failure for any other reason.
+ * \return          #MBEDTLS_ERR_ECP_IN_PROGRESS if maximum number of
  *                  operations was reached: see \c mbedtls_ecp_set_max_ops().
  */
 int mbedtls_ecdsa_read_signature_restartable( mbedtls_ecdsa_context *ctx,
@@ -403,10 +403,7 @@
                           mbedtls_ecdsa_restart_ctx *rs_ctx );
 
 /**
- * \brief           Generate an ECDSA keypair on the given curve
-=======
  * \brief          This function generates an ECDSA keypair on the given curve.
->>>>>>> fcfa4c21
  *
  * \see            ecp.h
  *
